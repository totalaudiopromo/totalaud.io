/**
 * Timeline Event Card Component
 *
 * An editable timeline event card with inline title/date editing,
 * delete confirmation, click-to-expand functionality,
 * and optional TAP Tracker sync.
 */

'use client'

import { useState, useRef, useEffect, useCallback } from 'react'
import { useRouter } from 'next/navigation'
import { motion, AnimatePresence } from 'framer-motion'
import { useTimelineStore } from '@/stores/useTimelineStore'
import { usePitchStore, type PitchType } from '@/stores/usePitchStore'
import { useScoutStore } from '@/stores/useScoutStore'
import { LANES, type LaneType, type TimelineEvent, type TrackerSyncStatus } from '@/types/timeline'
import { useAuthGate } from '@/components/auth'

interface TimelineEventCardProps {
  event: TimelineEvent
  onClose: () => void
}

export function TimelineEventCard({ event, onClose }: TimelineEventCardProps) {
  const router = useRouter()
  const { canAccess: isAuthenticated, requireAuth } = useAuthGate()

  const updateEvent = useTimelineStore((state) => state.updateEvent)
  const deleteEvent = useTimelineStore((state) => state.deleteEvent)
  const syncToTracker = useTimelineStore((state) => state.syncToTracker)
  const trackerSyncStatusById = useTimelineStore((state) => state.trackerSyncStatusById)
  const trackerSyncErrorById = useTimelineStore((state) => state.trackerSyncErrorById)

  // Pitch store for cross-mode connection
  const selectPitchType = usePitchStore((state) => state.selectType)
  const updatePitchSection = usePitchStore((state) => state.updateSection)

  // Scout store for marking opportunity as pitched
  const markAsPitched = useScoutStore((state) => state.markAsPitched)

  const [title, setTitle] = useState(event.title)
  const [description, setDescription] = useState(event.description ?? '')
  const [date, setDate] = useState(event.date.slice(0, 10)) // YYYY-MM-DD format
  const [lane, setLane] = useState<LaneType>(event.lane)
  const [showDeleteConfirm, setShowDeleteConfirm] = useState(false)
  const [hasChanges, setHasChanges] = useState(false)
  const [showAuthPrompt, setShowAuthPrompt] = useState(false)

  const titleRef = useRef<HTMLInputElement>(null)

  // TAP Tracker sync state
  const isSynced = !!event.trackerCampaignId
  const syncStatus: TrackerSyncStatus = isSynced
    ? 'synced'
    : trackerSyncStatusById[event.id] || 'idle'
  const syncError = trackerSyncErrorById[event.id]
  const canSync = event.source !== 'sample' && !isSynced && syncStatus !== 'syncing'

  const handleSyncToTracker = useCallback(() => {
    if (!canSync) return

    // Gate behind auth
    if (!requireAuth(() => setShowAuthPrompt(true))) {
      setTimeout(() => {
        setShowAuthPrompt(false)
        router.push('/signup?feature=tracker-sync')
      }, 1500)
      return
    }

    syncToTracker(event.id)
  }, [canSync, syncToTracker, event.id, requireAuth, router])

  // Handler to create a pitch from this timeline event
  const handleCreatePitch = useCallback(() => {
    // Determine pitch type based on lane/tags
    let pitchType: PitchType = 'custom'
    const tagsLower = event.tags?.map((t) => t.toLowerCase()) || []
    const titleLower = event.title.toLowerCase()

    if (tagsLower.includes('radio') || titleLower.includes('radio') || event.lane === 'promo') {
      pitchType = 'radio'
    } else if (
      tagsLower.includes('press') ||
      titleLower.includes('press') ||
      tagsLower.includes('blog')
    ) {
      pitchType = 'press'
    } else if (tagsLower.includes('playlist') || titleLower.includes('playlist')) {
      pitchType = 'playlist'
    }

    // Set up pitch with type and pre-fill context
    selectPitchType(pitchType)

    // Pre-fill the hook section with event context
    const hookContent = event.title.replace(/^Pitch:\s*/i, '').trim()
    if (hookContent) {
      updatePitchSection('hook', hookContent)
    }

    // Pre-fill story with description if available
    if (event.description) {
      updatePitchSection('story', event.description)
    }

    // Mark the source opportunity as pitched (if this event came from Scout)
    if (event.opportunityId) {
      markAsPitched(event.opportunityId)
    }

    // Close the modal and navigate to workspace with pitch mode
    onClose()
    router.push('/workspace?mode=pitch')
  }, [event, selectPitchType, updatePitchSection, markAsPitched, onClose, router])

  // Focus title on mount
  useEffect(() => {
    titleRef.current?.select()
  }, [])

  // Track changes
  useEffect(() => {
    const originalTitle = event.title
    const originalDesc = event.description ?? ''
    const originalDate = event.date.slice(0, 10)
    const originalLane = event.lane

    const changed =
      title !== originalTitle ||
      description !== originalDesc ||
      date !== originalDate ||
      lane !== originalLane

    setHasChanges(changed)
  }, [title, description, date, lane, event])

  // Save changes
  const handleSave = useCallback(() => {
    if (!title.trim()) return

    const laneColour = LANES.find((l) => l.id === lane)?.colour ?? event.colour

    updateEvent(event.id, {
      title: title.trim(),
      description: description.trim() || undefined,
      date: new Date(date).toISOString(),
      lane,
      colour: laneColour,
    })

    onClose()
  }, [title, description, date, lane, event, updateEvent, onClose])

  // Delete event
  const handleDelete = useCallback(() => {
    deleteEvent(event.id)
    onClose()
  }, [event.id, deleteEvent, onClose])

  // Handle keyboard shortcuts
  const handleKeyDown = useCallback(
    (e: React.KeyboardEvent) => {
      if (e.key === 'Escape') {
        onClose()
      } else if (e.key === 'Enter' && (e.metaKey || e.ctrlKey)) {
        handleSave()
      }
    },
    [onClose, handleSave]
  )

  return (
    <motion.div
      initial={{ opacity: 0 }}
      animate={{ opacity: 1 }}
      exit={{ opacity: 0 }}
      transition={{ duration: 0.15 }}
      onClick={onClose}
      className="fixed inset-0 bg-black/60 flex items-center justify-center p-6 z-50 backdrop-blur-sm"
    >
      <motion.div
        initial={{ opacity: 0, scale: 0.95, y: 10 }}
        animate={{ opacity: 1, scale: 1, y: 0 }}
        exit={{ opacity: 0, scale: 0.95, y: 10 }}
        transition={{ duration: 0.2 }}
        onClick={(e) => e.stopPropagation()}
        onKeyDown={handleKeyDown}
        className="bg-[#1A1D21] border border-white/10 rounded-xl w-full max-w-md p-6 shadow-2xl relative"
      >
        {/* Header with lane colour indicator */}
        <div className="flex items-center gap-3 mb-5">
          <div
<<<<<<< HEAD
            className="w-3 h-3 rounded-full shadow-[0_0_12px]"
=======
            className="w-3 h-3 rounded-full"
>>>>>>> 74977fee
            style={{
              backgroundColor: LANES.find((l) => l.id === lane)?.colour ?? '#6B7280',
              boxShadowColor: `${LANES.find((l) => l.id === lane)?.colour ?? '#6B7280'}40`,
            }}
          />
          <span className="text-[11px] font-medium text-tap-grey/60 uppercase tracking-wider">
            Edit Event
          </span>
        </div>

        {/* Title input */}
        <div className="mb-4">
          <label className="block text-[11px] font-medium text-tap-grey mb-1.5">Title</label>
          <input
            ref={titleRef}
            type="text"
            value={title}
            onChange={(e) => setTitle(e.target.value)}
            placeholder="Event title..."
            className="w-full px-3 py-2.5 bg-white/5 border border-white/10 rounded-lg text-sm text-tap-white placeholder-tap-grey/30 focus:outline-none focus:border-tap-cyan/50 focus:bg-white/10 transition-colors"
          />
        </div>

        {/* Date input */}
        <div className="mb-4">
          <label className="block text-[11px] font-medium text-tap-grey mb-1.5">Date</label>
          <input
            type="date"
            value={date}
            onChange={(e) => setDate(e.target.value)}
            className="w-full px-3 py-2.5 bg-white/5 border border-white/10 rounded-lg text-sm text-tap-white focus:outline-none focus:border-tap-cyan/50 focus:bg-white/10 transition-colors [color-scheme:dark]"
          />
        </div>

        {/* Lane select */}
        <div className="mb-4">
          <label className="block text-[11px] font-medium text-tap-grey mb-1.5">Lane</label>
          <div className="relative">
            <select
              value={lane}
              onChange={(e) => setLane(e.target.value as LaneType)}
              className="w-full px-3 py-2.5 bg-white/5 border border-white/10 rounded-lg text-sm text-tap-white focus:outline-none focus:border-tap-cyan/50 focus:bg-white/10 transition-colors appearance-none cursor-pointer"
            >
              {LANES.map((l) => (
                <option key={l.id} value={l.id} className="bg-[#1A1D21]">
                  {l.label}
                </option>
              ))}
            </select>
            {/* Custom dropdown arrow if needed, but standard one is usually fine in dark mode on Mac */}
          </div>
        </div>

        {/* Description textarea */}
        <div className="mb-5">
          <label className="block text-[11px] font-medium text-tap-grey mb-1.5">
            Description (optional)
          </label>
          <textarea
            value={description}
            onChange={(e) => setDescription(e.target.value)}
            placeholder="Add notes..."
            rows={3}
            className="w-full px-3 py-2.5 bg-white/5 border border-white/10 rounded-lg text-sm text-tap-white placeholder-tap-grey/30 focus:outline-none focus:border-tap-cyan/50 focus:bg-white/10 transition-colors resize-none min-h-[80px]"
          />
        </div>

        {/* URL display (if present) */}
        {event.url && (
          <div className="mb-5">
            <label className="block text-[11px] font-medium text-tap-grey mb-1.5">Link</label>
            <a
              href={event.url}
              target="_blank"
              rel="noopener noreferrer"
              className="block text-xs text-tap-cyan truncate hover:underline"
            >
              {event.url}
            </a>
          </div>
        )}

        {/* Tags display (if present) */}
        {event.tags && event.tags.length > 0 && (
          <div className="mb-5">
            <label className="block text-[11px] font-medium text-tap-grey mb-1.5">Tags</label>
            <div className="flex flex-wrap gap-2">
              {event.tags.map((tag) => (
                <span
                  key={tag}
                  className="px-2 py-1 text-[11px] bg-tap-cyan/15 rounded text-tap-grey/80 border border-tap-cyan/10"
                >
                  {tag}
                </span>
              ))}
            </div>
          </div>
        )}

        {/* TAP Tracker sync section */}
        {event.source !== 'sample' && (
          <div
            className={`mb-5 p-3 rounded-lg border flex items-center justify-between gap-3
              ${
                isSynced
                  ? 'bg-emerald-500/10 border-emerald-500/20'
                  : 'bg-tap-cyan/5 border-tap-cyan/15'
              }
            `}
          >
            <div>
              <div
                className={`text-[11px] font-semibold uppercase tracking-wider mb-0.5
                  ${isSynced ? 'text-emerald-500' : 'text-tap-grey'}
                `}
              >
                {isSynced ? '✓ Logged to TAP Tracker' : 'TAP Tracker'}
              </div>
              {isSynced && event.trackerSyncedAt && (
                <div className="text-[11px] text-tap-grey/50">
                  Synced {new Date(event.trackerSyncedAt).toLocaleDateString('en-GB')}
                </div>
              )}
              {syncError && <div className="text-[11px] text-red-400 mt-0.5">{syncError}</div>}
            </div>

            {!isSynced && (
              <button
                onClick={handleSyncToTracker}
                disabled={!canSync && syncStatus !== 'idle'}
                title={
                  !isAuthenticated
                    ? 'Sign up to sync events to TAP Tracker'
                    : 'Sync this event to TAP Tracker'
                }
                className={`
                  flex items-center gap-1.5 px-3 py-1.5 text-xs font-medium rounded-lg border transition-all
                  ${
                    showAuthPrompt
                      ? 'bg-orange-500/10 border-orange-500/30 text-orange-500'
                      : syncStatus === 'syncing'
                        ? 'bg-transparent text-tap-cyan/60 border-tap-cyan/30'
                        : 'bg-transparent text-tap-cyan border-tap-cyan/30 hover:bg-tap-cyan/10'
                  }
                  ${!canSync && syncStatus !== 'idle' ? 'cursor-wait' : 'cursor-pointer'}
                `}
              >
                {showAuthPrompt ? (
                  'Sign up to unlock'
                ) : syncStatus === 'syncing' ? (
                  <>
                    <span className="w-3 h-3 border-2 border-tap-cyan/30 border-t-tap-cyan rounded-full animate-spin" />
                    Syncing...
                  </>
                ) : syncStatus === 'error' ? (
                  'Retry'
                ) : (
                  'Log to TAP'
                )}
              </button>
            )}
          </div>
        )}

        {/* Cross-mode: Create Pitch button */}
        {event.source !== 'sample' && (
          <div className="mb-4">
            <button
              onClick={handleCreatePitch}
              className="w-full flex items-center justify-center gap-2 px-4 py-3 text-xs font-medium text-purple-400 bg-purple-500/10 border border-purple-500/25 rounded-lg hover:bg-purple-500/15 hover:text-purple-300 transition-all"
            >
              <span>✍️</span>
              Create Pitch from Event
            </button>
          </div>
        )}

        {/* Action buttons */}
        <div className="flex items-center justify-between pt-4 border-t border-white/5">
          {/* Delete button */}
          <AnimatePresence mode="wait">
            {showDeleteConfirm ? (
              <motion.div
                key="confirm"
                initial={{ opacity: 0 }}
                animate={{ opacity: 1 }}
                exit={{ opacity: 0 }}
                className="flex items-center gap-2"
              >
                <span className="text-xs text-tap-grey/60">Delete?</span>
                <button
                  onClick={handleDelete}
                  className="px-3 py-1.5 bg-red-500 text-white text-xs font-medium rounded hover:bg-red-600 transition-colors"
                >
                  Yes
                </button>
                <button
                  onClick={() => setShowDeleteConfirm(false)}
                  className="px-3 py-1.5 bg-transparent border border-white/20 text-tap-grey text-xs font-medium rounded hover:text-white transition-colors"
                >
                  No
                </button>
              </motion.div>
            ) : (
              <motion.button
                key="delete"
                initial={{ opacity: 0 }}
                animate={{ opacity: 1 }}
                exit={{ opacity: 0 }}
                onClick={() => setShowDeleteConfirm(true)}
                className="px-3 py-1.5 bg-transparent border border-red-500/30 text-red-400 text-xs font-medium rounded hover:bg-red-500/10 transition-colors"
              >
                Delete
              </motion.button>
            )}
          </AnimatePresence>

          {/* Save/Cancel */}
          <div className="flex items-center gap-2">
            <button
              onClick={onClose}
              className="px-4 py-2 bg-transparent border border-white/10 text-tap-grey text-xs font-medium rounded-lg hover:text-white transition-colors"
            >
              Cancel
            </button>
            <button
              onClick={handleSave}
              disabled={!title.trim()}
              className={`
                px-4 py-2 border-none rounded-lg text-xs font-medium transition-all
                ${
                  hasChanges
                    ? 'bg-tap-cyan text-tap-black hover:bg-tap-cyan/90 cursor-pointer'
                    : 'bg-tap-cyan/20 text-white/50 cursor-not-allowed'
                }
              `}
            >
              Save
            </button>
          </div>
        </div>

        {/* Keyboard hint */}
        <div className="mt-3 text-center text-[10px] text-tap-grey/30">
          ⌘Enter to save • Esc to cancel
        </div>
      </motion.div>
    </motion.div>
  )
}<|MERGE_RESOLUTION|>--- conflicted
+++ resolved
@@ -192,11 +192,7 @@
         {/* Header with lane colour indicator */}
         <div className="flex items-center gap-3 mb-5">
           <div
-<<<<<<< HEAD
-            className="w-3 h-3 rounded-full shadow-[0_0_12px]"
-=======
             className="w-3 h-3 rounded-full"
->>>>>>> 74977fee
             style={{
               backgroundColor: LANES.find((l) => l.id === lane)?.colour ?? '#6B7280',
               boxShadowColor: `${LANES.find((l) => l.id === lane)?.colour ?? '#6B7280'}40`,
