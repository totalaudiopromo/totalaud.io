--- conflicted
+++ resolved
@@ -399,19 +399,6 @@
         <motion.button
           variants={itemVariants}
           type="button"
-<<<<<<< HEAD
-          onClick={async () => {
-            const supabase = createBrowserSupabaseClient()
-            await supabase.auth.signInWithOAuth({
-              provider: 'google',
-              options: {
-                redirectTo: `${window.location.origin}/workspace`,
-              },
-            })
-          }}
-          whileHover={{ scale: 1.01 }}
-          whileTap={{ scale: 0.98 }}
-=======
           disabled={isLoading}
           onClick={async () => {
             try {
@@ -439,7 +426,6 @@
           }}
           whileHover={{ scale: isLoading ? 1 : 1.01 }}
           whileTap={{ scale: isLoading ? 1 : 0.98 }}
->>>>>>> 74977fee
           style={{
             width: '100%',
             padding: '14px 24px',
@@ -449,12 +435,8 @@
             backgroundColor: 'rgba(255, 255, 255, 0.06)',
             border: '1px solid rgba(255, 255, 255, 0.1)',
             borderRadius: '10px',
-<<<<<<< HEAD
-            cursor: 'pointer',
-=======
             cursor: isLoading ? 'not-allowed' : 'pointer',
             opacity: isLoading ? 0.7 : 1,
->>>>>>> 74977fee
             transition: 'all 0.2s ease',
             fontFamily: 'inherit',
             display: 'flex',
