<<<<<<< HEAD
import './globals.css'
import type { Metadata } from 'next'
import { Geist, Geist_Mono } from 'next/font/google'
import { AgentKernelProvider } from '@/components/agents/AgentKernelProvider'
import { AgentTeamOrchestratorProvider } from '@/components/agents/teams/AgentTeamOrchestrator'
import { AmbientEngineProvider } from '@/components/ambient/AmbientEngineProvider'
import { CompanionEngineProvider } from '@/components/companion/CompanionEngine'
import { OSProvider } from '@/components/os/navigation'
import { ProjectEngineProvider } from '@/components/projects/ProjectEngineProvider'
import { PersonaEngineProvider } from '@/components/persona/PersonaEngine'
import { MoodEngineProvider } from '@/components/mood/MoodEngineProvider'
import { RitualEngineProvider } from '@/components/rituals/RitualEngineProvider'
import { RootLayoutClient } from './RootLayoutClient'
=======
import type { Metadata } from 'next'
import { Geist, Geist_Mono } from 'next/font/google'
import { FlowCoreThemeProvider } from '@/providers/FlowCoreThemeProvider'
>>>>>>> a68aaa3c

const geistSans = Geist({
  subsets: ['latin'],
  display: 'swap',
  variable: '--font-geist-sans',
})

const geistMono = Geist_Mono({
  subsets: ['latin'],
  display: 'swap',
  variable: '--font-geist-mono',
})

export const metadata: Metadata = {
  title: 'TotalAud.io Console',
  description: 'FlowCore console for TotalAud.io',
}

export default function RootLayout({ children }: { children: React.ReactNode }) {
  return (
    <html lang="en" className={`${geistSans.variable} ${geistMono.variable}`}>
<<<<<<< HEAD
      <body className="m-0 p-0">
        <ProjectEngineProvider>
          <OSProvider>
            <AmbientEngineProvider>
              <PersonaEngineProvider>
                <CompanionEngineProvider>
                  <AgentKernelProvider>
                    <MoodEngineProvider>
                      <RitualEngineProvider>
                        <AgentTeamOrchestratorProvider>
                          <RootLayoutClient>{children}</RootLayoutClient>
                        </AgentTeamOrchestratorProvider>
                      </RitualEngineProvider>
                    </MoodEngineProvider>
                  </AgentKernelProvider>
                </CompanionEngineProvider>
              </PersonaEngineProvider>
            </AmbientEngineProvider>
          </OSProvider>
        </ProjectEngineProvider>
      </body>
=======
      <FlowCoreThemeProvider bodyClassName={`${geistSans.className} ${geistMono.className}`.trim()}>
        {children}
      </FlowCoreThemeProvider>
>>>>>>> a68aaa3c
    </html>
  )
}<|MERGE_RESOLUTION|>--- conflicted
+++ resolved
@@ -1,22 +1,6 @@
-<<<<<<< HEAD
-import './globals.css'
-import type { Metadata } from 'next'
-import { Geist, Geist_Mono } from 'next/font/google'
-import { AgentKernelProvider } from '@/components/agents/AgentKernelProvider'
-import { AgentTeamOrchestratorProvider } from '@/components/agents/teams/AgentTeamOrchestrator'
-import { AmbientEngineProvider } from '@/components/ambient/AmbientEngineProvider'
-import { CompanionEngineProvider } from '@/components/companion/CompanionEngine'
-import { OSProvider } from '@/components/os/navigation'
-import { ProjectEngineProvider } from '@/components/projects/ProjectEngineProvider'
-import { PersonaEngineProvider } from '@/components/persona/PersonaEngine'
-import { MoodEngineProvider } from '@/components/mood/MoodEngineProvider'
-import { RitualEngineProvider } from '@/components/rituals/RitualEngineProvider'
-import { RootLayoutClient } from './RootLayoutClient'
-=======
 import type { Metadata } from 'next'
 import { Geist, Geist_Mono } from 'next/font/google'
 import { FlowCoreThemeProvider } from '@/providers/FlowCoreThemeProvider'
->>>>>>> a68aaa3c
 
 const geistSans = Geist({
   subsets: ['latin'],
@@ -38,33 +22,9 @@
 export default function RootLayout({ children }: { children: React.ReactNode }) {
   return (
     <html lang="en" className={`${geistSans.variable} ${geistMono.variable}`}>
-<<<<<<< HEAD
-      <body className="m-0 p-0">
-        <ProjectEngineProvider>
-          <OSProvider>
-            <AmbientEngineProvider>
-              <PersonaEngineProvider>
-                <CompanionEngineProvider>
-                  <AgentKernelProvider>
-                    <MoodEngineProvider>
-                      <RitualEngineProvider>
-                        <AgentTeamOrchestratorProvider>
-                          <RootLayoutClient>{children}</RootLayoutClient>
-                        </AgentTeamOrchestratorProvider>
-                      </RitualEngineProvider>
-                    </MoodEngineProvider>
-                  </AgentKernelProvider>
-                </CompanionEngineProvider>
-              </PersonaEngineProvider>
-            </AmbientEngineProvider>
-          </OSProvider>
-        </ProjectEngineProvider>
-      </body>
-=======
       <FlowCoreThemeProvider bodyClassName={`${geistSans.className} ${geistMono.className}`.trim()}>
         {children}
       </FlowCoreThemeProvider>
->>>>>>> a68aaa3c
     </html>
   )
 }