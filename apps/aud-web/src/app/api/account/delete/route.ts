--- conflicted
+++ resolved
@@ -45,13 +45,7 @@
 
     for (const table of tablesToClean) {
       try {
-<<<<<<< HEAD
-        // Using 'as any' because not all tables exist in the generated types yet
-        // eslint-disable-next-line @typescript-eslint/no-explicit-any
-        const { error } = await (adminClient as any).from(table).delete().eq('user_id', userId)
-=======
         const { error } = await adminClient.from(table).delete().eq('user_id', userId)
->>>>>>> 57304425
         if (error) {
           // Log but don't fail - table might not exist or have different schema
           log.warn(`Failed to clean ${table}`, { error: error.message })
