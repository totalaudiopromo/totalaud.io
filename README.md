# TotalAud.io

**Experimental creative OS for AI-powered music marketing**

<<<<<<< HEAD
[![Live Demo](https://img.shields.io/badge/demo-live-brightgreen)](https://aud-web-production.up.railway.app)
[![Phase 15.5](https://img.shields.io/badge/phase-15.5-blue)](docs/TOTALAUD_IO_CONTEXT.md)
=======
---

## 🚀 Quick Start for Cursor Users

**Using Cursor IDE? Start here:** [CURSOR_QUICK_START.md](CURSOR_QUICK_START.md)

Just open Cursor and say "Ready to work" - Claude Code handles all git operations automatically.

---

**🚀 Live Demo**: https://aud-web-production.up.railway.app

## 🎵 What is TotalAud.io?

**Total Audio Promo** → Professional toolkit for PRs, labels, and artists  
**TotalAud.io** → Experimental creative studio  
**Together** → One unified AI-powered ecosystem
>>>>>>> a68aaa3c

> "Marketing your music should be as creative as making it."

---

## 🎯 What is TotalAud.io?

TotalAud.io is an **experimental creative interface** for music marketing campaigns. It's a research and development playground where we test breakthrough features using:

- **Five OS themes** (ascii, xp, aqua, daw, analogue)
- **Multi-agent collaboration** (scout, coach, tracker, insight)
- **Visual flow orchestration** with React Flow
- **Cinematic animations** powered by Framer Motion
- **Real-time analytics** via Supabase Realtime
- **Skills-based AI** using YAML-defined capabilities

This is **not a production app**. It's an innovation sandbox where proven features eventually migrate to the production Total Audio Promo suite.

## 🚀 Quick Start

### For Cursor Users

Using Cursor IDE? [Start here →](CURSOR_QUICK_START.md)

Just say **"Ready to work"** and Claude Code handles all git operations automatically.

### Standard Setup

```bash
# Clone and install
git clone <repo-url>
cd totalaud.io
pnpm install

# Start local development
pnpm dev                    # Starts aud-web on localhost:3000

# Optional: Run local Supabase
pnpm db:start              # Requires Docker
pnpm db:migrate            # Run migrations
pnpm db:types              # Generate TypeScript types
```

**Live Demo**: https://aud-web-production.up.railway.app

## 📁 Project Structure

```
totalaud.io/
├── apps/
│   ├── aud-web/                 # Main experimental interface (Next.js 15)
│   └── aud-experimental/        # Prototype workspace
├── packages/
│   ├── core/
│   │   ├── agent-executor/     # Multi-agent execution engine
│   │   ├── skills-engine/      # YAML skill loader
│   │   ├── supabase/           # Database client
│   │   └── theme-engine/       # Dynamic theming system
│   └── schemas/
│       └── database/           # TypeScript types from Supabase
├── docs/                       # Full documentation
├── skills/                     # YAML skill definitions
└── supabase/                   # Database migrations
```

## 🎨 Key Features

### 1. Five OS Themes

Each theme has a distinct personality, motion system, and sound design:

- **ascii** — "type. test. repeat." — Minimalist terminal aesthetic
- **xp** — "click. bounce. smile." — Nostalgic Windows XP vibes
- **aqua** — "craft with clarity." — macOS Aqua glass and blur
- **daw** — "sync. sequence. create." — 120 BPM tempo-synced UI
- **analogue** — "touch the signal." — Lo-fi warmth and tactile feedback

### 2. Multi-Agent System

Spawn AI agents with distinct roles:

- **Scout** — Research contacts, discover opportunities
- **Coach** — Generate pitches, craft follow-ups
- **Tracker** — Monitor campaigns, analyse results
- **Insight** — Pattern detection, recommendations

Each agent is powered by **reusable skills** defined in YAML.

### 3. Cinematic Onboarding

Four-phase boot sequence:

1. **Operator** — Terminal boot + name input
2. **Selection** — Arrow-key theme picker
3. **Transition** — Animated boot sequence
4. **Signal** — Flow Studio workspace

Skip with `?skip_onboarding=true`

### 4. Real-time Analytics

- Campaign dashboard (7/30-day metrics)
- EPK analytics (region/device grouping)
- Supabase Realtime subscriptions
- SWR pattern for auto-revalidation

### 5. Flow Canvas (React Flow)

Visual orchestration of agent workflows:

- Node-based campaign design
- Agent spawning on canvas
- Real-time collaboration
- Autosave + hydration

## 🛠️ Development

### Commands

```bash
# Development
pnpm dev                    # Start all apps
pnpm dev:aud-web            # Start only aud-web

# Quality Checks
pnpm typecheck              # TypeScript validation
pnpm lint                   # ESLint check
pnpm lint:fix               # Auto-fix linting issues
pnpm format                 # Prettier formatting

# Database
pnpm db:start               # Start Supabase (requires Docker)
pnpm db:stop                # Stop Supabase
pnpm db:migrate             # Run migrations
pnpm db:reset               # Reset database
pnpm db:types               # Generate TypeScript types

# Testing
cd apps/aud-web
pnpm test                   # Run tests (15/15 passing)
pnpm test:ui                # Visual test UI
pnpm test:coverage          # Coverage report
```

### Tech Stack

- **Framework**: Next.js 15.0.3 (App Router)
- **React**: 18.3.1
- **TypeScript**: 5.6.3 (strict mode)
- **Styling**: Tailwind CSS 3.4.1
- **Animation**: Framer Motion 11.11.17
- **State**: Zustand 5.0.2
- **Database**: Supabase (PostgreSQL)
- **Flow Canvas**: React Flow 11.11.4
- **Build System**: Turborepo + pnpm workspaces
- **Deployment**: Railway

## 📚 Documentation

**Start here**: [Complete Context →](docs/TOTALAUD_IO_CONTEXT.md)

**Documentation Index**: [docs/_index.md](docs/_index.md)

Key docs:

<<<<<<< HEAD
- [Agent System Overview](docs/AGENT_SYSTEM_OVERVIEW.md)
- [Flow Canvas Overview](docs/FLOW_CANVAS_OVERVIEW.md)
- [Theme Engine Overview](docs/THEME_ENGINE_OVERVIEW.md)
- [Visual Identity Layer](docs/VISUAL_IDENTITY_LAYER.md)
- [UX Flow Studio Guide](docs/UX_FLOW_STUDIO_GUIDE.md)

## 🚀 Deployment

**Platform**: Railway  
**Live URL**: https://aud-web-production.up.railway.app

Railway was chosen for its native support of Next.js 15 + pnpm workspaces + Turborepo monorepos.

```bash
railway up                  # Deploy to Railway
railway status              # Check deployment status
railway logs                # View deployment logs
railway open                # Open Railway dashboard
```

See [railway.json](railway.json) for configuration.
=======
# Database
pnpm db:start           # Start Supabase
pnpm db:stop            # Stop Supabase
pnpm db:migrate         # Run migrations
pnpm db:reset           # Reset database
pnpm db:types           # Generate TypeScript types

# Deployment (Railway)
railway up              # Deploy to Railway
railway status          # Check deployment status
railway logs            # View deployment logs
railway domain          # Generate/view public domain
railway open            # Open project in Railway dashboard

# Cleanup
pnpm clean              # Clean all build artifacts
```

## 🌐 Deployment

**Platform**: Railway
**Live URL**: https://aud-web-production.up.railway.app
**Config**: See `railway.json` in repository root

Railway was chosen over Vercel due to better support for Next.js 15 + pnpm workspace + Turborepo monorepo structures.

## 🗺️ Roadmap
>>>>>>> a68aaa3c

## 🎯 Development Philosophy

### Core Principles

1. **British English**: colour, behaviour, optimise, analyse (except framework conventions)
2. **Framer Motion Only**: No CSS transitions or animations
3. **Mobile-First**: Tailwind responsive utilities (`sm:`, `md:`, `lg:`)
4. **Type Safety**: Strict TypeScript, no `any` types
5. **Structured Logging**: Use `logger.ts`, not `console.log`
6. **Test Coverage**: Write tests for new features

### Motion Tokens

- **120ms** — Micro interactions (hover, focus)
- **240ms** — Transitions (theme switch, panel slide)
- **400ms** — Ambient effects (pulse, glow)

### Git Workflow

**Branch Naming**:
```
feat/{scope}-{description}   → feat/landing-scrollflow
fix/{bug-summary}            → fix/api-auth-headers
refactor/{area}              → refactor/presence-hook
```

**Commit Messages** (UK spelling, no emojis):
```
type(scope): short summary

Examples:
feat(landing): add scrollflow cinematic transitions
fix(api): resolve supabase auth token issue
refactor(hooks): extract presence logic to custom hook
```

See [COMMIT_CONVENTIONS.md](COMMIT_CONVENTIONS.md) for full guidelines.

## 🧪 Testing

```bash
cd apps/aud-web
pnpm test                   # 15/15 tests passing
```

Coverage:
- Environment validation (type-safe env vars)
- Structured logging (scoped loggers)
- API input validation (Zod schemas)

## 🌐 Browser Automation

Dual MCP setup for visual context and automation:

- **Chrome DevTools MCP** — Screenshots, DOM snapshots, console logs
- **Puppeteer MCP** — Navigation, clicks, form fills, JavaScript execution

See [docs/BROWSER_AUTOMATION.md](docs/BROWSER_AUTOMATION.md)

## 📈 Success Metrics

**Technical Quality**:
- ✅ 15/15 tests passing
- ✅ TypeScript strict mode
- ✅ ESLint + Prettier configured
- ✅ WCAG AA accessibility
- ✅ Railway deployment successful

**Innovation Goals**:
- Validate agent collaboration patterns
- Test cinematic onboarding flows
- Experiment with theme-based UX
- Prove real-time analytics architecture

## 🗺️ Roadmap

- [x] Phase 1-14: Foundation (monorepo, agents, themes)
- [x] Phase 15.4: FlowCore design system
- [x] Phase 15.5: Real-time analytics
- [ ] Phase 16: Multi-agent workflows
- [ ] Phase 17: Skills registry UI
- [ ] Phase 18: Stabilisation + polish

See [docs/TOTALAUD_IO_CONTEXT.md](docs/TOTALAUD_IO_CONTEXT.md) for detailed phase history.

## 🤝 Contributing

See [CONTRIBUTING.md](CONTRIBUTING.md) for guidelines.

**Key Rules**:
- British English in all user-facing text
- Framer Motion for all animations
- TypeScript strict mode, no `any` types
- Test new features
- Follow commit conventions

## 📝 License

Proprietary — © 2025 Total Audio

---

**TotalAud.io is where innovation happens. Proven features migrate to Total Audio Promo production suite.**<|MERGE_RESOLUTION|>--- conflicted
+++ resolved
@@ -1,11 +1,7 @@
-# TotalAud.io
-
-**Experimental creative OS for AI-powered music marketing**
-
-<<<<<<< HEAD
-[![Live Demo](https://img.shields.io/badge/demo-live-brightgreen)](https://aud-web-production.up.railway.app)
-[![Phase 15.5](https://img.shields.io/badge/phase-15.5-blue)](docs/TOTALAUD_IO_CONTEXT.md)
-=======
+# TotalAud.io Monorepo
+
+AI-powered music marketing platform combining professional tools with experimental creative interface.
+
 ---
 
 ## 🚀 Quick Start for Cursor Users
@@ -23,195 +19,132 @@
 **Total Audio Promo** → Professional toolkit for PRs, labels, and artists  
 **TotalAud.io** → Experimental creative studio  
 **Together** → One unified AI-powered ecosystem
->>>>>>> a68aaa3c
 
 > "Marketing your music should be as creative as making it."
-
----
-
-## 🎯 What is TotalAud.io?
-
-TotalAud.io is an **experimental creative interface** for music marketing campaigns. It's a research and development playground where we test breakthrough features using:
-
-- **Five OS themes** (ascii, xp, aqua, daw, analogue)
-- **Multi-agent collaboration** (scout, coach, tracker, insight)
-- **Visual flow orchestration** with React Flow
-- **Cinematic animations** powered by Framer Motion
-- **Real-time analytics** via Supabase Realtime
-- **Skills-based AI** using YAML-defined capabilities
-
-This is **not a production app**. It's an innovation sandbox where proven features eventually migrate to the production Total Audio Promo suite.
-
-## 🚀 Quick Start
-
-### For Cursor Users
-
-Using Cursor IDE? [Start here →](CURSOR_QUICK_START.md)
-
-Just say **"Ready to work"** and Claude Code handles all git operations automatically.
-
-### Standard Setup
-
-```bash
-# Clone and install
-git clone <repo-url>
-cd totalaud.io
-pnpm install
-
-# Start local development
-pnpm dev                    # Starts aud-web on localhost:3000
-
-# Optional: Run local Supabase
-pnpm db:start              # Requires Docker
-pnpm db:migrate            # Run migrations
-pnpm db:types              # Generate TypeScript types
-```
-
-**Live Demo**: https://aud-web-production.up.railway.app
 
 ## 📁 Project Structure
 
 ```
 totalaud.io/
 ├── apps/
-│   ├── aud-web/                 # Main experimental interface (Next.js 15)
-│   └── aud-experimental/        # Prototype workspace
+│   ├── aud-web/              # TotalAud.io creative interface
+│   └── totalaudiopromo/      # Professional tools (to be migrated)
 ├── packages/
-│   ├── core/
-│   │   ├── agent-executor/     # Multi-agent execution engine
-│   │   ├── skills-engine/      # YAML skill loader
-│   │   ├── supabase/           # Database client
-│   │   └── theme-engine/       # Dynamic theming system
-│   └── schemas/
-│       └── database/           # TypeScript types from Supabase
-├── docs/                       # Full documentation
-├── skills/                     # YAML skill definitions
-└── supabase/                   # Database migrations
-```
-
-## 🎨 Key Features
-
-### 1. Five OS Themes
-
-Each theme has a distinct personality, motion system, and sound design:
-
-- **ascii** — "type. test. repeat." — Minimalist terminal aesthetic
-- **xp** — "click. bounce. smile." — Nostalgic Windows XP vibes
-- **aqua** — "craft with clarity." — macOS Aqua glass and blur
-- **daw** — "sync. sequence. create." — 120 BPM tempo-synced UI
-- **analogue** — "touch the signal." — Lo-fi warmth and tactile feedback
-
-### 2. Multi-Agent System
-
-Spawn AI agents with distinct roles:
-
-- **Scout** — Research contacts, discover opportunities
-- **Coach** — Generate pitches, craft follow-ups
-- **Tracker** — Monitor campaigns, analyse results
-- **Insight** — Pattern detection, recommendations
-
-Each agent is powered by **reusable skills** defined in YAML.
-
-### 3. Cinematic Onboarding
-
-Four-phase boot sequence:
-
-1. **Operator** — Terminal boot + name input
-2. **Selection** — Arrow-key theme picker
-3. **Transition** — Animated boot sequence
-4. **Signal** — Flow Studio workspace
-
-Skip with `?skip_onboarding=true`
-
-### 4. Real-time Analytics
-
-- Campaign dashboard (7/30-day metrics)
-- EPK analytics (region/device grouping)
-- Supabase Realtime subscriptions
-- SWR pattern for auto-revalidation
-
-### 5. Flow Canvas (React Flow)
-
-Visual orchestration of agent workflows:
-
-- Node-based campaign design
-- Agent spawning on canvas
-- Real-time collaboration
-- Autosave + hydration
-
-## 🛠️ Development
-
-### Commands
+│   ├── core/                 # Shared business logic
+│   │   ├── supabase/        # Database client
+│   │   ├── ai-provider/     # AI abstraction layer
+│   │   ├── skills-engine/   # Skill execution system
+│   │   └── agent-executor/  # Agent orchestration
+│   ├── ui/                   # Shared React components
+│   └── schemas/              # TypeScript types
+├── skills/                   # YAML skill definitions
+│   ├── scout/               # Research skills
+│   ├── coach/               # Generation skills
+│   └── tracker/             # Analysis skills
+└── supabase/                # Database migrations
+```
+
+## 🚀 Getting Started
+
+### Prerequisites
+
+- Node.js 18+
+- pnpm 8+
+- Supabase CLI
+- Docker (for local Supabase)
+
+### Installation
+
+```bash
+# Install dependencies
+pnpm install
+
+# Start Supabase locally
+pnpm db:start
+
+# Run migrations
+pnpm db:migrate
+
+# Generate TypeScript types
+pnpm db:types
+
+# Start development servers
+pnpm dev
+```
+
+Visit:
+- **aud-web**: http://localhost:3000
+- **Supabase Studio**: http://localhost:54323
+
+### Environment Setup
+
+```bash
+# Copy example environment file
+cp .env.example .env.local
+
+# Edit .env.local with your keys:
+# - Supabase URL and keys
+# - OpenAI API key
+# - Anthropic API key
+```
+
+## 🏗️ Architecture
+
+### Agent System
+
+Modular AI agents powered by reusable skills:
+
+- **Scout Agent** → Research contacts, discover opportunities
+- **Coach Agent** → Generate pitches, craft messages
+- **Tracker Agent** → Monitor campaigns, analyze results
+- **Insight Agent** → Pattern detection, recommendations
+
+### Skills
+
+YAML-defined capabilities that agents can use:
+
+```yaml
+name: research-contacts
+category: research
+provider: custom
+input:
+  query: string
+  type: enum
+  genres: string[]
+output:
+  contacts: Contact[]
+```
+
+### Dual Interface
+
+**aud-web** (TotalAud.io)
+- Command Palette (⌘K)
+- Flow Canvas
+- Agent Bubbles
+- Creative, experimental
+
+**totalaudiopromo**
+- Traditional forms
+- Campaign CRM
+- Professional, stable
+
+Both share the same backend and agent system.
+
+## 📚 Documentation
+
+- `ARCHITECTURE_MERGE_PLAN.md` — Complete migration strategy
+- `TOTALAUD_TECH_AUDIT.md` — Technical audit
+- `totalaudio-overview.md` — Product vision
+
+## 🛠️ Development Commands
 
 ```bash
 # Development
-pnpm dev                    # Start all apps
-pnpm dev:aud-web            # Start only aud-web
-
-# Quality Checks
-pnpm typecheck              # TypeScript validation
-pnpm lint                   # ESLint check
-pnpm lint:fix               # Auto-fix linting issues
-pnpm format                 # Prettier formatting
-
-# Database
-pnpm db:start               # Start Supabase (requires Docker)
-pnpm db:stop                # Stop Supabase
-pnpm db:migrate             # Run migrations
-pnpm db:reset               # Reset database
-pnpm db:types               # Generate TypeScript types
-
-# Testing
-cd apps/aud-web
-pnpm test                   # Run tests (15/15 passing)
-pnpm test:ui                # Visual test UI
-pnpm test:coverage          # Coverage report
-```
-
-### Tech Stack
-
-- **Framework**: Next.js 15.0.3 (App Router)
-- **React**: 18.3.1
-- **TypeScript**: 5.6.3 (strict mode)
-- **Styling**: Tailwind CSS 3.4.1
-- **Animation**: Framer Motion 11.11.17
-- **State**: Zustand 5.0.2
-- **Database**: Supabase (PostgreSQL)
-- **Flow Canvas**: React Flow 11.11.4
-- **Build System**: Turborepo + pnpm workspaces
-- **Deployment**: Railway
-
-## 📚 Documentation
-
-**Start here**: [Complete Context →](docs/TOTALAUD_IO_CONTEXT.md)
-
-**Documentation Index**: [docs/_index.md](docs/_index.md)
-
-Key docs:
-
-<<<<<<< HEAD
-- [Agent System Overview](docs/AGENT_SYSTEM_OVERVIEW.md)
-- [Flow Canvas Overview](docs/FLOW_CANVAS_OVERVIEW.md)
-- [Theme Engine Overview](docs/THEME_ENGINE_OVERVIEW.md)
-- [Visual Identity Layer](docs/VISUAL_IDENTITY_LAYER.md)
-- [UX Flow Studio Guide](docs/UX_FLOW_STUDIO_GUIDE.md)
-
-## 🚀 Deployment
-
-**Platform**: Railway  
-**Live URL**: https://aud-web-production.up.railway.app
-
-Railway was chosen for its native support of Next.js 15 + pnpm workspaces + Turborepo monorepos.
-
-```bash
-railway up                  # Deploy to Railway
-railway status              # Check deployment status
-railway logs                # View deployment logs
-railway open                # Open Railway dashboard
-```
-
-See [railway.json](railway.json) for configuration.
-=======
+pnpm dev                # Start all apps
+pnpm build              # Build all packages
+pnpm typecheck          # Type check all packages
+pnpm lint               # Lint all packages
+
 # Database
 pnpm db:start           # Start Supabase
 pnpm db:stop            # Stop Supabase
@@ -239,108 +172,43 @@
 Railway was chosen over Vercel due to better support for Next.js 15 + pnpm workspace + Turborepo monorepo structures.
 
 ## 🗺️ Roadmap
->>>>>>> a68aaa3c
-
-## 🎯 Development Philosophy
-
-### Core Principles
-
-1. **British English**: colour, behaviour, optimise, analyse (except framework conventions)
-2. **Framer Motion Only**: No CSS transitions or animations
-3. **Mobile-First**: Tailwind responsive utilities (`sm:`, `md:`, `lg:`)
-4. **Type Safety**: Strict TypeScript, no `any` types
-5. **Structured Logging**: Use `logger.ts`, not `console.log`
-6. **Test Coverage**: Write tests for new features
-
-### Motion Tokens
-
-- **120ms** — Micro interactions (hover, focus)
-- **240ms** — Transitions (theme switch, panel slide)
-- **400ms** — Ambient effects (pulse, glow)
-
-### Git Workflow
-
-**Branch Naming**:
-```
-feat/{scope}-{description}   → feat/landing-scrollflow
-fix/{bug-summary}            → fix/api-auth-headers
-refactor/{area}              → refactor/presence-hook
-```
-
-**Commit Messages** (UK spelling, no emojis):
-```
-type(scope): short summary
-
-Examples:
-feat(landing): add scrollflow cinematic transitions
-fix(api): resolve supabase auth token issue
-refactor(hooks): extract presence logic to custom hook
-```
-
-See [COMMIT_CONVENTIONS.md](COMMIT_CONVENTIONS.md) for full guidelines.
+
+- [x] Week 1: Foundation (monorepo, migrations)
+- [ ] Week 2: Skills system
+- [ ] Week 3: Agent orchestrator
+- [ ] Week 4: UI foundation
+- [ ] Week 5: Integration & testing
+- [ ] Week 6: Beta launch
+
+## 📦 Packages
+
+### Core Packages
+
+- `@total-audio/core-supabase` — Database client & auth
+- `@total-audio/core-ai-provider` — OpenAI/Anthropic abstraction
+- `@total-audio/core-skills-engine` — YAML skill loader & executor
+- `@total-audio/core-agent-executor` — Agent orchestration
+- `@total-audio/core-contacts` — Contact management
+
+### UI Packages
+
+- `@total-audio/ui` — Shared React components
+
+### Schema Packages
+
+- `@total-audio/schemas-database` — Supabase types
+- `@total-audio/schemas-skills` — Skill type definitions
 
 ## 🧪 Testing
 
 ```bash
-cd apps/aud-web
-pnpm test                   # 15/15 tests passing
-```
-
-Coverage:
-- Environment validation (type-safe env vars)
-- Structured logging (scoped loggers)
-- API input validation (Zod schemas)
-
-## 🌐 Browser Automation
-
-Dual MCP setup for visual context and automation:
-
-- **Chrome DevTools MCP** — Screenshots, DOM snapshots, console logs
-- **Puppeteer MCP** — Navigation, clicks, form fills, JavaScript execution
-
-See [docs/BROWSER_AUTOMATION.md](docs/BROWSER_AUTOMATION.md)
-
-## 📈 Success Metrics
-
-**Technical Quality**:
-- ✅ 15/15 tests passing
-- ✅ TypeScript strict mode
-- ✅ ESLint + Prettier configured
-- ✅ WCAG AA accessibility
-- ✅ Railway deployment successful
-
-**Innovation Goals**:
-- Validate agent collaboration patterns
-- Test cinematic onboarding flows
-- Experiment with theme-based UX
-- Prove real-time analytics architecture
-
-## 🗺️ Roadmap
-
-- [x] Phase 1-14: Foundation (monorepo, agents, themes)
-- [x] Phase 15.4: FlowCore design system
-- [x] Phase 15.5: Real-time analytics
-- [ ] Phase 16: Multi-agent workflows
-- [ ] Phase 17: Skills registry UI
-- [ ] Phase 18: Stabilisation + polish
-
-See [docs/TOTALAUD_IO_CONTEXT.md](docs/TOTALAUD_IO_CONTEXT.md) for detailed phase history.
-
-## 🤝 Contributing
-
-See [CONTRIBUTING.md](CONTRIBUTING.md) for guidelines.
-
-**Key Rules**:
-- British English in all user-facing text
-- Framer Motion for all animations
-- TypeScript strict mode, no `any` types
-- Test new features
-- Follow commit conventions
+# Run all tests
+pnpm test
+
+# Run specific package tests
+pnpm --filter @total-audio/core-skills-engine test
+```
 
 ## 📝 License
 
 Proprietary — © 2025 Total Audio
-
----
-
-**TotalAud.io is where innovation happens. Proven features migrate to Total Audio Promo production suite.**